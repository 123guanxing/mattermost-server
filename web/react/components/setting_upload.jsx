// Copyright (c) 2015 Spinpunch, Inc. All Rights Reserved.
// See License.txt for license information.

module.exports = React.createClass({
    displayName: 'Setting Upload',
    propTypes: {
        title: React.PropTypes.string.isRequired,
        submit: React.PropTypes.func.isRequired,
        fileTypesAccepted: React.PropTypes.string.isRequired,
        clientError: React.PropTypes.string,
        serverError: React.PropTypes.string
    },
    getInitialState: function() {
        return {
            clientError: this.props.clientError,
            serverError: this.props.serverError
        };
    },
    componentWillReceiveProps: function() {
        this.setState({
            clientError: this.props.clientError,
            serverError: this.props.serverError
        });
    },
    doFileSelect: function(e) {
        e.preventDefault();
        this.setState({
            clientError: '',
            serverError: ''
        });
    },
    doSubmit: function(e) {
        e.preventDefault();
        var inputnode = this.refs.uploadinput.getDOMNode();
        if (inputnode.files && inputnode.files[0]) {
            this.props.submit(inputnode.files[0]);
        } else {
            this.setState({clientError: 'No file selected.'});
        }
    },
    doCancel: function(e) {
        e.preventDefault();
        this.refs.uploadinput.getDOMNode().value = '';
        this.setState({
            clientError: '',
            serverError: ''
        });
    },
    onFileSelect: function(e) {
        var filename = $(e.target).val();
        if (filename.substring(3, 11) === 'fakepath') {
            filename = filename.substring(12);
        }
        $(e.target).closest('li').find('.file-status').addClass('hide');
        $(e.target).closest('li').find('.file-name').removeClass('hide').html(filename);
    },
    render: function() {
        var clientError = null;
        if (this.state.clientError) {
            clientError = (
                <div className='file-status'>{this.state.clientError}</div>
            );
        }
        var serverError = null;
        if (this.state.serverError) {
            serverError = (
                <div className='file-status'>{this.state.serverError}</div>
            );
        }
        return (
            <ul className='section-max'>
                <li className='col-xs-12 section-title'>{this.props.title}</li>
                <li className='col-xs-offset-3 col-xs-8'>
                    <ul className='setting-list'>
                        <li className='setting-list-item'>
                            <span className='btn btn-sm btn-primary btn-file sel-btn'>Select file<input ref='uploadinput' accept={this.props.fileTypesAccepted} type='file' onChange={this.onFileSelect}/></span>
                            <a
                                className={'btn btn-sm btn-primary'}
                                onClick={this.doSubmit}>
                                Import
                            </a>
                            <a
                                className='btn btn-sm btn-link theme'
                                href='#'
                                onClick={this.doCancel}>
                                Cancel
                            </a>
                            <div className='file-status file-name hide'></div>
                            {serverError}
                            {clientError}
<<<<<<< HEAD
=======
                            <span className='btn btn-sm btn-primary btn-file sel-btn'>Select File<input ref='uploadinput' accept={this.props.fileTypesAccepted} type='file' onChange={this.onFileSelect}/></span>
                            <a className={'btn btn-sm btn-primary'} onClick={this.doSubmit}>Import</a>
                            <a className='btn btn-sm theme' href='#' onClick={this.doCancel}>Cancel</a>
>>>>>>> 4a022752
                        </li>
                    </ul>
                </li>
            </ul>
        );
    }
});<|MERGE_RESOLUTION|>--- conflicted
+++ resolved
@@ -88,12 +88,18 @@
                             <div className='file-status file-name hide'></div>
                             {serverError}
                             {clientError}
-<<<<<<< HEAD
-=======
                             <span className='btn btn-sm btn-primary btn-file sel-btn'>Select File<input ref='uploadinput' accept={this.props.fileTypesAccepted} type='file' onChange={this.onFileSelect}/></span>
-                            <a className={'btn btn-sm btn-primary'} onClick={this.doSubmit}>Import</a>
-                            <a className='btn btn-sm theme' href='#' onClick={this.doCancel}>Cancel</a>
->>>>>>> 4a022752
+                            <a
+                                className={'btn btn-sm btn-primary'}
+                                onClick={this.doSubmit}>
+                                Import
+                            </a>
+                            <a
+                                className='btn btn-sm theme'
+                                href='#'
+                                onClick={this.doCancel}>
+                                Cancel
+                            </a>
                         </li>
                     </ul>
                 </li>
